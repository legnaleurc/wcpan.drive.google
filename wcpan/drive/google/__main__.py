import argparse
import asyncio
import concurrent.futures as cf
import contextlib as cl
import functools as ft
import hashlib
import io
import os
import os.path as op
import pathlib as pl
import sys

import yaml
import wcpan.logger as wl
import wcpan.worker as ww

from .drive import Drive, DownloadError, download_to_local, upload_from_local
from .util import stream_md5sum, get_default_conf_path
<<<<<<< HEAD
from .network import NetworkError
=======
>>>>>>> f16cdf30


class AbstractQueue(object):

    def __init__(self, drive, jobs):
        self._loop = asyncio.get_event_loop()
        self._drive = drive
        self._queue = ww.AsyncQueue(jobs)
        self._pool = None
        self._counter = 0
        self._table = {}
        self._total = 0
        self._failed = []
        self._raii = None

    async def __aenter__(self):
        async with cl.AsyncExitStack() as stack:
            self._pool = stack.enter_context(cf.ProcessPoolExecutor())
            self._raii = stack.pop_all()
        return self

    async def __aexit__(self, type_, exc, tb):
        await self._queue.shutdown()
        await self._raii.aclose()
        self._pool = None
        self._raii = None

    @property
    def drive(self):
        return self._drive

    @property
    def failed(self):
        return self._failed

    async def run(self, src_list, dst):
        if not src_list:
            return
        self._counter = 0
        self._table = {}
        total = (self.count_tasks(_) for _ in src_list)
        total = await asyncio.gather(*total)
        self._total = sum(total)
        for src in src_list:
            fn = ft.partial(self._run_one_task, src, dst)
            self._queue.post(fn)
        await self._queue.join()

    async def count_tasks(self, src):
        raise NotImplementedError()

    def source_is_folder(self, src):
        raise NotImplementedError()

    async def do_folder(self, src, dst):
        raise NotImplementedError()

    async def get_children(self, src):
        raise NotImplementedError()

    async def do_file(self, src, dst):
        raise NotImplementedError()

    def get_source_hash(self, src):
        raise NotImplementedError()

    async def get_source_display(self, src):
        raise NotImplementedError()

    async def _run_one_task(self, src, dst):
        self._update_counter_table(src)
        async with self._log_guard(src):
            if self.source_is_folder(src):
                rv = await self._run_for_folder(src, dst)
            else:
                rv = await self._run_for_file(src, dst)
        return rv

    async def _run_for_folder(self, src, dst):
        try:
            rv = await self.do_folder(src, dst)
        except Exception as e:
<<<<<<< HEAD
=======
            wl.EXCEPTION('wcpan.drive.google', e)
>>>>>>> f16cdf30
            display = await self.get_source_display(src)
            self._add_failed(display)
            rv = None

        if not rv:
            return None

        children = await self.get_children(src)
        for child in children:
            fn = ft.partial(self._run_one_task, child, rv)
            self._queue.post(fn)

        return rv

    async def _run_for_file(self, src, dst):
        try:
            rv = await self.do_file(src, dst)
        except Exception as e:
<<<<<<< HEAD
=======
            wl.EXCEPTION('wcpan.drive.google', e)
>>>>>>> f16cdf30
            display = await self.get_source_display(src)
            self._add_failed(display)
            rv = None
        return rv

    def _add_failed(self, src):
        self._failed.append(src)

    @cl.asynccontextmanager
    async def _log_guard(self, src):
        await self._log('begin', src)
        try:
            yield
        finally:
            await self._log('end', src)

    async def _log(self, begin_or_end, src):
        progress = self._get_progress(src)
        display = await self.get_source_display(src)
        wl.INFO('wcpan.drive.google') << '{0} {1} {2}'.format(progress, begin_or_end, display)

    def _get_progress(self, src):
        key = self.get_source_hash(src)
        id_ = self._table[key]
        return '[{0}/{1}]'.format(id_, self._total)

    def _update_counter_table(self, src):
        key = self.get_source_hash(src)
        self._counter += 1
        self._table[key] = self._counter

    async def _get_md5sum(self, local_path):
        return await self._loop.run_in_executor(self._pool, md5sum, local_path)


class UploadQueue(AbstractQueue):

    def __init__(self, drive, jobs):
        super(UploadQueue, self).__init__(drive, jobs)

    async def count_tasks(self, local_path):
        total = 1
        for root, folders, files in os.walk(local_path):
            total = total + len(folders) + len(files)
        return total

    def source_is_folder(self, local_path):
        return op.isdir(local_path)

    async def do_folder(self, local_path, parent_node):
        folder_name = op.basename(local_path)
<<<<<<< HEAD
        while True:
            try:
                node = await self.drive.create_folder(parent_node, folder_name,
                                                      exist_ok=True)
                break
            except NetworkError as e:
                wl.EXCEPTION('wcpan.drive.google', e)
                if e.fatal:
                    raise
=======
        node = await self.drive.create_folder(parent_node, folder_name,
                                              exist_ok=True)
>>>>>>> f16cdf30
        return node

    async def get_children(self, local_path):
        rv = os.listdir(local_path)
        rv = (op.join(local_path, _) for _ in rv)
        return rv

    async def do_file(self, local_path, parent_node):
<<<<<<< HEAD
        while True:
            try:
                node = await self.drive.upload_file(local_path, parent_node,
                                                    exist_ok=True)
                break
            except NetworkError as e:
                wl.EXCEPTION('wcpan.drive.google', e)
                if e.fatal:
                    raise
=======
        node = await upload_from_local(self.drive, parent_node, local_path,
                                       exist_ok=True)
        local_md5 = await self._get_md5sum(local_path)
        if local_md5 != node.md5:
            raise Exception(f'{local_path} md5 mismatch')
>>>>>>> f16cdf30
        return node

    def get_source_hash(self, local_path):
        return local_path

    async def get_source_display(self, local_path):
        return local_path


class DownloadQueue(AbstractQueue):

    def __init__(self, drive, jobs):
        super(DownloadQueue, self).__init__(drive, jobs)

    async def count_tasks(self, node):
        total = 1
        children = await self.drive.get_children(node)
        count = (self.count_tasks(_) for _ in children)
        count = await asyncio.gather(*count)
        return total + sum(count)

    def source_is_folder(self, node):
        return node.is_folder

    async def do_folder(self, node, local_path):
        full_path = op.join(local_path, node.name)
        os.makedirs(full_path, exist_ok=True)
        return full_path

    async def get_children(self, node):
        return await self.drive.get_children(node)

    async def do_file(self, node, local_path):
<<<<<<< HEAD
        while True:
            try:
                rv = await self.drive.download_file(node, local_path)
                break
            except DownloadError as e:
                wl.EXCEPTION('wcpan.drive.google', e)
                raise
            except NetworkError as e:
                wl.EXCEPTION('wcpan.drive.google', e)
                if e.fatal:
                    raise
        return rv
=======
        local_path = await download_to_local(self.drive, node, local_path)
        local_md5 = await self._get_md5sum(local_path)
        if local_md5 != node.md5:
            raise Exception(f'{local_path} md5 mismatch')
        return local_path
>>>>>>> f16cdf30

    def get_source_hash(self, node):
        return node.id_

    async def get_source_display(self, node):
        return await self.drive.get_path(node)


class UploadVerifier(object):

    def __init__(self, drive):
        self._drive = drive
        self._loop = asyncio.get_event_loop()
        self._pool = None
        self._raii = None

    async def __aenter__(self):
        async with cl.AsyncExitStack() as stack:
            self._pool = stack.enter_context(cf.ProcessPoolExecutor())
            self._raii = stack.pop_all()
        return self

    async def __aexit__(self, type_, exc, tb):
        await self._raii.aclose()
        self._raii = None
        self._pool = None

    async def run(self, local_path, remote_node):
        if local_path.is_dir():
            await self._run_folder(local_path, remote_node)
        else:
            await self._run_file(local_path, remote_node)

    async def _run_folder(self, local_path, remote_node):
        dir_name = local_path.name

        child_node = await self._get_child_node(local_path, dir_name,
                                                remote_node)
        if not child_node:
            return
        if not child_node.is_folder:
            wl.ERROR('wcpan.drive.google') << '[NOT_FOLDER] {0}'.format(local_path)
            return

        wl.INFO('wcpan.drive.google') << '[OK] {0}'.format(local_path)

        children = [self.run(child_path, child_node)
                    for child_path in local_path.iterdir()]
        if children:
            await asyncio.wait(children)

    async def _run_file(self, local_path, remote_node):
        file_name = local_path.name
        remote_path = await self._drive.get_path(remote_node)
        remote_path = pl.Path(remote_path, file_name)

        child_node = await self._get_child_node(local_path, file_name,
                                                remote_node)
        if not child_node:
            return
        if not child_node.is_file:
            wl.ERROR('wcpan.drive.google') << '[NOT_FILE] {0}'.format(local_path)
            return

        local_md5 = await self._get_md5sum(local_path)
        if local_md5 != child_node.md5:
            wl.ERROR('wcpan.drive.google') << '[WRONG_MD5] {0}'.format(local_path)
            return

        wl.INFO('wcpan.drive.google') << '[OK] {0}'.format(local_path)

    async def _get_child_node(self, local_path, name, remote_node):
        child_node = await self._drive.get_node_by_name_from_parent(name,
                                                                    remote_node)
        if not child_node:
            wl.ERROR('wcpan.drive.google') << '[MISSING] {0}'.format(local_path)
            return None
        if child_node.trashed:
            wl.ERROR('wcpan.drive.google') << '[TRASHED] {0}'.format(local_path)
            return None
        return child_node

    async def _get_md5sum(self, local_path):
        return await self._loop.run_in_executor(self._pool, md5sum, local_path)


async def main(args=None):
    if args is None:
        args = sys.argv

    wl.setup((
        'wcpan.drive.google',
    ))

    args = parse_args(args[1:])
    if not args.action:
        await args.fallback_action()
        return 0

    async with Drive(args.conf) as drive:
        return await args.action(drive, args)


def parse_args(args):
    parser = argparse.ArgumentParser('wdg')

    parser.add_argument('-c', '--conf',
        default=get_default_conf_path(),
        help=(
            'specify configuration file path'
            ' (default: %(default)s)'
        ),
    )

    commands = parser.add_subparsers()

    sync_parser = commands.add_parser('sync', aliases=['s'],
        help='synchronize database',
    )
    sync_parser.set_defaults(action=action_sync)

    find_parser = commands.add_parser('find', aliases=['f'],
        help='find files/folders by pattern [offline]',
    )
    add_bool_argument(find_parser, 'id_only')
    add_bool_argument(find_parser, 'include_trash')
    find_parser.add_argument('pattern', type=str)
    find_parser.set_defaults(action=action_find, id_only=False,
                             include_trash=False)

    list_parser = commands.add_parser('list', aliases=['ls'],
        help='list folder [offline]',
    )
    list_parser.set_defaults(action=action_list)
    list_parser.add_argument('id_or_path', type=str)

    tree_parser = commands.add_parser('tree',
        help='recursive list folder [offline]',
    )
    tree_parser.set_defaults(action=action_tree)
    tree_parser.add_argument('id_or_path', type=str)

    dl_parser = commands.add_parser('download', aliases=['dl'],
        help='download files/folders',
    )
    dl_parser.set_defaults(action=action_download)
    dl_parser.add_argument('-j', '--jobs', type=int,
        default=1,
        help=(
            'maximum simultaneously download jobs'
            ' (default: %(default)s)'
        ),
    )
    dl_parser.add_argument('id_or_path', type=str, nargs='+')
    dl_parser.add_argument('destination', type=str)

    ul_parser = commands.add_parser('upload', aliases=['ul'],
        help='upload files/folders',
    )
    ul_parser.set_defaults(action=action_upload)
    ul_parser.add_argument('-j', '--jobs', type=int,
        default=1,
        help=(
            'maximum simultaneously upload jobs'
            ' (default: %(default)s)'
        ),
    )
    ul_parser.add_argument('source', type=str, nargs='+')
    ul_parser.add_argument('id_or_path', type=str)

    rm_parser = commands.add_parser('remove', aliases=['rm'],
        help='trash files/folders',
    )
    rm_parser.set_defaults(action=action_remove)
    rm_parser.add_argument('id_or_path', type=str, nargs='+')

    mv_parser = commands.add_parser('rename', aliases=['mv'],
        help='rename file/folder',
    )
    mv_parser.set_defaults(action=action_rename)
    mv_parser.add_argument('source_id_or_path', type=str)
    mv_parser.add_argument('destination_path', type=str)

    v_parser = commands.add_parser('verify', aliases=['v'],
        help='verify uploaded files/folders',
    )
    v_parser.set_defaults(action=action_verify)
    v_parser.add_argument('source', type=str, nargs='+')
    v_parser.add_argument('id_or_path', type=str)

    sout = io.StringIO()
    parser.print_help(sout)
    fallback = ft.partial(action_help, sout.getvalue())
    parser.set_defaults(action=None, fallback_action=fallback)

    args = parser.parse_args(args)

    return args


def add_bool_argument(parser, name):
    flag = name.replace('_', '-')
    pos_flag = '--' + flag
    neg_flag = '--no-' + flag
    parser.add_argument(pos_flag, dest=name, action='store_true')
    parser.add_argument(neg_flag, dest=name, action='store_false')


async def action_help(message):
    print(message)


async def action_sync(drive, args):
    await drive.sync()
    return 0


async def action_find(drive, args):
    nodes = await drive.find_nodes_by_regex(args.pattern)
    if not args.include_trash:
        nodes = (_ for _ in nodes if not _.trashed)
    nodes = (wait_for_value(_.id_, drive.get_path(_)) for _ in nodes)
    nodes = await asyncio.gather(*nodes)
    nodes = dict(nodes)

    if args.id_only:
        for id_ in nodes:
            print(id_)
    else:
        print_id_node_dict(nodes)

    return 0


async def action_list(drive, args):
    node = await get_node_by_id_or_path(drive, args.id_or_path)
    nodes = await drive.get_children(node)
    nodes = {_.id_: _.name for _ in nodes}
    print_id_node_dict(nodes)
    return 0


async def action_tree(drive, args):
    node = await get_node_by_id_or_path(drive, args.id_or_path)
    await traverse_node(drive, node, 0)
    return 0


async def action_download(drive, args):
    node_list = (get_node_by_id_or_path(drive, _) for _ in args.id_or_path)
    node_list = await asyncio.gather(*node_list)
    node_list = [_ for _ in node_list if not _.trashed]

    async with DownloadQueue(drive, args.jobs) as queue_:
        await queue_.run(node_list, args.destination)

    if not queue_.failed:
        return 0
    print('download failed:')
    print_as_yaml(queue_.failed)
    return 1


async def action_upload(drive, args):
    node = await get_node_by_id_or_path(drive, args.id_or_path)

    async with UploadQueue(drive, args.jobs) as queue_:
        await queue_.run(args.source, node)

    if not queue_.failed:
        return 0
    print('upload failed:')
    print_as_yaml(queue_.failed)
    return 1


async def action_remove(drive, args):
    rv = (trash_node(drive, _) for _ in args.id_or_path)
    rv = await asyncio.gather(*rv)
    rv = filter(None, rv)
    rv = list(rv)
    if not rv:
        return 0
    print('trash failed:')
    print_as_yaml(rv)
    return 1


async def action_rename(drive, args):
    node = await get_node_by_id_or_path(drive, args.source_id_or_path)
    node = await drive.rename_node(node, args.destination_path)
    path = await drive.get_path(node)
    return path


async def action_verify(drive, args):
    node = await get_node_by_id_or_path(drive, args.id_or_path)

    async with UploadVerifier(drive) as v:
        tasks = (pl.Path(local_path) for local_path in args.source)
        tasks = [v.run(local_path, node) for local_path in tasks]
        await asyncio.wait(tasks)

    return 0


async def get_node_by_id_or_path(drive, id_or_path):
    if id_or_path[0] == '/':
        node = await drive.get_node_by_path(id_or_path)
    else:
        node = await drive.get_node_by_id(id_or_path)
    return node


async def traverse_node(drive, node, level):
    if node.is_root:
        print_node('/', level)
    elif level == 0:
        top_path = await drive.get_path(node)
        print_node(top_path, level)
    else:
        print_node(node.name, level)

    if node.is_folder:
        children = await drive.get_children_by_id(node.id_)
        for child in children:
            await traverse_node(drive, child, level + 1)


async def trash_node(drive, id_or_path):
    '''
    :returns: None if succeed, id_or_path if failed
    '''
    node = await get_node_by_id_or_path(drive, id_or_path)
    if not node:
        return id_or_path
    try:
        rv = await drive.trash_node(node)
    except Exception as e:
        wl.EXCEPTION('wcpan.drive.google', e) << 'trash failed'
        return id_or_path
    if not rv:
        return id_or_path
    return None


async def wait_for_value(k, v):
    return k, await v


def md5sum(local_path):
    with open(local_path, 'rb') as fin:
        local_md5 = stream_md5sum(fin)
    return local_md5


def print_node(name, level):
    level = ' ' * level
    print(level + name)


def print_as_yaml(data):
    yaml.safe_dump(data, stream=sys.stdout, allow_unicode=True,
                   encoding=sys.stdout.encoding, default_flow_style=False)


def print_id_node_dict(data):
    pairs = sorted(data.items(), key=lambda _: _[1])
    for id_, path in pairs:
        print('{0}: {1}'.format(id_, path))


main_loop = asyncio.get_event_loop()
exit_code = main_loop.run_until_complete(main())
main_loop.close()
sys.exit(exit_code)<|MERGE_RESOLUTION|>--- conflicted
+++ resolved
@@ -16,10 +16,6 @@
 
 from .drive import Drive, DownloadError, download_to_local, upload_from_local
 from .util import stream_md5sum, get_default_conf_path
-<<<<<<< HEAD
-from .network import NetworkError
-=======
->>>>>>> f16cdf30
 
 
 class AbstractQueue(object):
@@ -102,10 +98,7 @@
         try:
             rv = await self.do_folder(src, dst)
         except Exception as e:
-<<<<<<< HEAD
-=======
             wl.EXCEPTION('wcpan.drive.google', e)
->>>>>>> f16cdf30
             display = await self.get_source_display(src)
             self._add_failed(display)
             rv = None
@@ -124,10 +117,7 @@
         try:
             rv = await self.do_file(src, dst)
         except Exception as e:
-<<<<<<< HEAD
-=======
             wl.EXCEPTION('wcpan.drive.google', e)
->>>>>>> f16cdf30
             display = await self.get_source_display(src)
             self._add_failed(display)
             rv = None
@@ -179,20 +169,8 @@
 
     async def do_folder(self, local_path, parent_node):
         folder_name = op.basename(local_path)
-<<<<<<< HEAD
-        while True:
-            try:
-                node = await self.drive.create_folder(parent_node, folder_name,
-                                                      exist_ok=True)
-                break
-            except NetworkError as e:
-                wl.EXCEPTION('wcpan.drive.google', e)
-                if e.fatal:
-                    raise
-=======
         node = await self.drive.create_folder(parent_node, folder_name,
                                               exist_ok=True)
->>>>>>> f16cdf30
         return node
 
     async def get_children(self, local_path):
@@ -201,23 +179,11 @@
         return rv
 
     async def do_file(self, local_path, parent_node):
-<<<<<<< HEAD
-        while True:
-            try:
-                node = await self.drive.upload_file(local_path, parent_node,
-                                                    exist_ok=True)
-                break
-            except NetworkError as e:
-                wl.EXCEPTION('wcpan.drive.google', e)
-                if e.fatal:
-                    raise
-=======
         node = await upload_from_local(self.drive, parent_node, local_path,
                                        exist_ok=True)
         local_md5 = await self._get_md5sum(local_path)
         if local_md5 != node.md5:
             raise Exception(f'{local_path} md5 mismatch')
->>>>>>> f16cdf30
         return node
 
     def get_source_hash(self, local_path):
@@ -251,26 +217,11 @@
         return await self.drive.get_children(node)
 
     async def do_file(self, node, local_path):
-<<<<<<< HEAD
-        while True:
-            try:
-                rv = await self.drive.download_file(node, local_path)
-                break
-            except DownloadError as e:
-                wl.EXCEPTION('wcpan.drive.google', e)
-                raise
-            except NetworkError as e:
-                wl.EXCEPTION('wcpan.drive.google', e)
-                if e.fatal:
-                    raise
-        return rv
-=======
         local_path = await download_to_local(self.drive, node, local_path)
         local_md5 = await self._get_md5sum(local_path)
         if local_md5 != node.md5:
             raise Exception(f'{local_path} md5 mismatch')
         return local_path
->>>>>>> f16cdf30
 
     def get_source_hash(self, node):
         return node.id_
